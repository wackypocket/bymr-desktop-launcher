--- conflicted
+++ resolved
@@ -1,90 +1,27 @@
 <script lang="ts">
-<<<<<<< HEAD
-  import Form from "$lib/components/Form.svelte";
-  import Navbar from "$lib/components/Navbar.svelte";
-  import { Tabs } from "bits-ui";
   import Controller from "phosphor-svelte/lib/GameController";
   import Plugs from "phosphor-svelte/lib/Plugs";
-  import TownHall from "../../../../assets/images/townhall.png";
-  import SniperTower from "../../../../assets/images/snipertower.png";
-=======
-  import Controller from 'phosphor-svelte/lib/GameController';
-  import Plugs from 'phosphor-svelte/lib/Plugs';
-  import { Menubar } from 'bits-ui';
-  import TabItem from './TabItem.svelte';
->>>>>>> 4212dc18
+  import { Menubar } from "bits-ui";
+  import TabItem from "./TabItem.svelte";
 </script>
 
 <div class="flex">
-  <Menubar.Root class="flex flex-col h-screen py-12 pl-3 pr-16  w-[380px]">
-    <a href="/">
-      <h1 class="text-foreground text-center font-bold font-title text-6xl my-4">
-        BYM <span class="text-primary">R</span>
-      </h1>
-<<<<<<< HEAD
-      <Tabs.List class="my-12">
-        <Tabs.Trigger
-          value="servers"
-          class="flex items-center w-full h-16 pl-6 gap-4 rounded-md text-unselected bg-transparent py-2 data-[state=active]:bg-white/10 data-[state=active]:text-primary"
+  <Menubar.Root class="flex flex-col h-screen py-12 pl-3 pr-16 w-[380px]">
+    <div>
+      <a href="/">
+        <h1
+          class="text-foreground text-center font-bold font-title text-6xl my-4"
         >
-          <Controller weight="bold" size="26" />
-          <h4 class="font-display">Refitted Servers</h4>
-        </Tabs.Trigger>
-        <Tabs.Trigger
-          value="local"
-          class="flex items-center w-full h-16 pl-6 gap-4 rounded-md text-unselected bg-transparent py-2 data-[state=active]:bg-white/10 data-[state=active]:text-primary"
-        >
-          <Plugs weight="bold" size="26" />
-          <h4 class="font-display">Local</h4>
-        </Tabs.Trigger>
-      </Tabs.List>
-    </div>
-    <!-- Tab Content -->
-    <div class="w-full flex flex-col">
-      <Navbar />
-      <Tabs.Content value="servers">
-        <div
-          class="grid grid-cols-1 gap-x-8 minWindowSize:grid-cols-2"
-          style="grid-template-rows: 800px;"
-        >
-          <div class="grid-item flex flex-col justify-center p-16 bg-red minWindowSize:p-0">
-            <img src={TownHall} alt="townhall" width="150" />
-            <div class="py-6">
-              <h1 class="text-4xl font-display">Official Refitted Servers:</h1>
-              <p class="text-md font-medium text-muted-foreground pt-4">
-                The official Backyard Monsters Refitted servers. A 1:1
-                preservation of the original Adobe Flash game, with the adoption
-                of Map Room 2. All buildings, monsters and gameplay mechanics on
-                this server are from the classic vanilla version of the game.
-                Just how you remember it! Join us now and relive the nostalgia.
-                <br />
-                <br />
-                <b class="text-primary">Rules:</b> This server has strict cheating
-                rules to ensure a fair gameplay experience for all players.
-              </p>
-            </div>
-            <div class="flex flex-col items-end">
-            </div>
-          </div>
-          <div class="grid-item flex flex-col justify-center mt-36">
-            <Form />
-          </div>
-        </div>
-      </Tabs.Content>
-      <Tabs.Content value="local">
-        <div class="text-left">
-          <h1 class="font-display text-3xl">Local...</h1>
-        </div>
-      </Tabs.Content>
-    </div>
-  </Tabs.Root>
-=======
-    </a>
-    <TabItem path="/" Icon={Controller} text="Refitted Servers" />
-    <TabItem path="/local" text="Local" Icon={Plugs} />
-  </Menubar.Root>
+          BYM<span class="text-primary">R</span>
+        </h1>
+      </a>
+      <div class="pt-8">
+        <TabItem path="/" Icon={Controller} text="Refitted Servers" />
+        <TabItem path="/local" text="Local" Icon={Plugs} />
+      </div>
+    </div></Menubar.Root
+  >
   <div class="w-full flex flex-col">
     <slot />
   </div>
->>>>>>> 4212dc18
 </div>